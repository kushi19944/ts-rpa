import {
  Builder,
  By,
  Capabilities,
  Condition,
  ThenableWebDriver,
  WebElement
} from "selenium-webdriver";
import { Command } from "selenium-webdriver/lib/command";

import * as fs from "fs";
import Logger from "./Logger";
import { File } from "./File";

export { until as Until, By, Key } from "selenium-webdriver";

export class WebBrowser {
  private static webBrowser: WebBrowser;

  public driver: ThenableWebDriver;

  private capabilities: Capabilities;

  private static headless: boolean =
    (process.env.WEB_BROWSER_HEADLESS || "true") === "true";

  private static outDir: string = process.env.WORKSPACE_DIR || "./";

  private static userDataDir: string = `${WebBrowser.outDir}/user-data`;

  public static get instance(): WebBrowser {
    if (!this.webBrowser) {
      this.webBrowser = new WebBrowser();
    }
    return this.webBrowser;
  }

  private constructor() {
    File.rimraf({ dirPath: WebBrowser.userDataDir });
    this.capabilities = Capabilities.chrome();
    const args = [
      "--no-sandbox",
      "--disable-gpu",
      "--window-size=1980,1200",
<<<<<<< HEAD
      `--user-data-dir=${WebBrowser.userDataDir}`
=======
      "--enable-features=NetworkService,NetworkServiceInProcess", // refs: https://bugs.chromium.org/p/chromedriver/issues/detail?id=2897
      `--user-data-dir=${WebBrowser.outDir}/user-data`
>>>>>>> e45f3157
    ];
    if (WebBrowser.headless) {
      args.push("--headless");
    }
    const prefs = {
      "download.default_directory": WebBrowser.outDir,
      "download.prompt_for_download": false
    };
    this.capabilities.set("chromeOptions", { args, prefs });
    this.driver = new Builder().withCapabilities(this.capabilities).build();
    this.enableDownloadInHeadlessChrome();
  }

  public get(url: string): Promise<void> {
    Logger.debug(`WebBrowser.get(${url})`);
    return this.driver.get(url);
  }

  public quit(): Promise<void> {
    Logger.debug("WebBrowser.quit");
    return this.driver.quit();
  }

  public wait<T>(
    condition: Condition<T> | PromiseLike<T>,
    optTimeout?: number
  ): Promise<T> {
    Logger.debug(`WebBrowser.wait(${condition}, ${optTimeout})`);
    return this.driver.wait(condition, optTimeout);
  }

  public async mouseMove(
    element: Promise<WebElement> | WebElement
  ): Promise<void> {
    Logger.debug(`WebBrowser.mouseMove(${element})`);
    const actions = this.driver.actions({ bridge: true });
    const mouse = actions.mouse();
    actions.pause(mouse).move({ origin: await element });
    return actions.perform();
  }

  public async mouseClick(
    element: Promise<WebElement> | WebElement
  ): Promise<void> {
    Logger.debug(`WebBrowser.mouseClick(${element})`);
    const actions = this.driver.actions({ bridge: true });
    const mouse = actions.mouse();
    actions
      .pause(mouse)
      .move({ origin: await element })
      .press()
      .release();
    return actions.perform();
  }

  /* eslint-disable class-methods-use-this */
  public async sendKeys(
    element: Promise<WebElement> | WebElement,
    [args]: (string | number | Promise<string | number>)[]
  ): Promise<void> {
    Logger.debug(`WebBrowser.sendKeys(${element})`);
    return (await element).sendKeys(args);
  }
  /* eslint-enable class-methods-use-this */

  public findElement(selector: string): Promise<WebElement> {
    Logger.debug(`WebBrowser.findElement(${selector})`);
    return this.driver.findElement(By.css(selector));
  }

  public findElements(selector: string): Promise<WebElement[]> {
    Logger.debug(`WebBrowser.findElement(${selector})`);
    return this.driver.findElements(By.css(selector));
  }

  public findElementById(id: string): Promise<WebElement> {
    Logger.debug(`WebBrowser.findElementById(${id})`);
    return this.driver.findElement(By.id(id));
  }

  public findElementsById(id: string): Promise<WebElement[]> {
    Logger.debug(`WebBrowser.findElementById(${id})`);
    return this.driver.findElements(By.id(id));
  }

  public findElementByClassName(name: string): Promise<WebElement> {
    Logger.debug(`WebBrowser.findElementByClassName(${name})`);
    return this.driver.findElement(By.className(name));
  }

  public findElementsByClassName(name: string): Promise<WebElement[]> {
    Logger.debug(`WebBrowser.findElementByClassName(${name})`);
    return this.driver.findElements(By.className(name));
  }

  public findElementByCSSSelector(selector: string): Promise<WebElement> {
    Logger.debug(`WebBrowser.findElementByCSSSelector(${selector})`);
    return this.driver.findElement(By.css(selector));
  }

  public findElementsByCSSSelector(selector: string): Promise<WebElement[]> {
    Logger.debug(`WebBrowser.findElementByCSSSelector(${selector})`);
    return this.driver.findElements(By.css(selector));
  }

  public findElementByXPath(xpath: string): Promise<WebElement> {
    Logger.debug(`WebBrowser.findElementByXPath(${xpath})`);
    return this.driver.findElement(By.xpath(xpath));
  }

  public findElementsByXPath(xpath: string): Promise<WebElement[]> {
    Logger.debug(`WebBrowser.findElementByXPath(${xpath})`);
    return this.driver.findElements(By.xpath(xpath));
  }

  public findElementByLinkText(text: string): Promise<WebElement> {
    Logger.debug(`WebBrowser.findElementByLinkText(${text})`);
    return this.driver.findElement(By.linkText(text));
  }

  public async takeScreenshot(): Promise<void> {
    Logger.debug(`WebBrowser.takeScreenshot()`);
    const image = await this.driver.takeScreenshot();
    return fs.writeFile(
      `${WebBrowser.outDir}/${Math.round(new Date().getTime() / 1000)}.png`,
      image,
      "base64",
      (error): void => {
        if (error != null) {
          Logger.error(error);
        }
      }
    );
  }

  /**
   * Enable file downloads in Chrome running in headless mode
   */
  private enableDownloadInHeadlessChrome(): void {
    /* eslint-disable no-underscore-dangle */
    const executor = (this.driver as any).getExecutor
      ? (this.driver as any).getExecutor()
      : (this.driver as any).executor_;
    /* eslint-enable no-underscore-dangle */
    executor.defineCommand(
      "send_command",
      "POST",
      "/session/:sessionId/chromium/send_command"
    );
    const params = {
      cmd: "Page.setDownloadBehavior",
      params: {
        behavior: "allow",
        downloadPath: WebBrowser.outDir
      }
    };
    this.driver.execute(new Command("send_command").setParameters(params));
  }
}

export default WebBrowser.instance;<|MERGE_RESOLUTION|>--- conflicted
+++ resolved
@@ -42,12 +42,8 @@
       "--no-sandbox",
       "--disable-gpu",
       "--window-size=1980,1200",
-<<<<<<< HEAD
+      "--enable-features=NetworkService,NetworkServiceInProcess", // refs: https://bugs.chromium.org/p/chromedriver/issues/detail?id=2897
       `--user-data-dir=${WebBrowser.userDataDir}`
-=======
-      "--enable-features=NetworkService,NetworkServiceInProcess", // refs: https://bugs.chromium.org/p/chromedriver/issues/detail?id=2897
-      `--user-data-dir=${WebBrowser.outDir}/user-data`
->>>>>>> e45f3157
     ];
     if (WebBrowser.headless) {
       args.push("--headless");
