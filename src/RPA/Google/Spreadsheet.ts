--- conflicted
+++ resolved
@@ -239,12 +239,27 @@
         return res.data.updatedSpreadsheet;
       }
 
-<<<<<<< HEAD
       public async updateSheetProperties(params: {
         spreadsheetId: string;
         properties: sheetsApi.Schema$SheetProperties;
         fields: string;
-=======
+      }): Promise<void> {
+        const res = await this.api.spreadsheets.batchUpdate({
+          spreadsheetId: params.spreadsheetId,
+          requestBody: {
+            requests: [
+              {
+                updateSheetProperties: {
+                  properties: params.properties,
+                  fields: params.fields
+                }
+              }
+            ]
+          }
+        });
+        Logger.debug("Google.Spreadsheet.updateSheetProperties", params);
+      }
+
       public async addProtectedRange(params: {
         spreadsheetId: string;
         range: sheetsApi.Schema$GridRange;
@@ -273,24 +288,12 @@
       public async deleteProtectedRange(params: {
         spreadsheetId: string;
         protectedRangeId: number;
->>>>>>> 26e2ddef
       }): Promise<void> {
         const res = await this.api.spreadsheets.batchUpdate({
           spreadsheetId: params.spreadsheetId,
           requestBody: {
             requests: [
               {
-<<<<<<< HEAD
-                updateSheetProperties: {
-                  properties: params.properties,
-                  fields: params.fields
-                }
-              }
-            ]
-          }
-        });
-        Logger.debug("Google.Spreadsheet.updateSheetProperties", params);
-=======
                 deleteProtectedRange: {
                   protectedRangeId: params.protectedRangeId
                 }
@@ -299,7 +302,6 @@
           }
         });
         Logger.debug("Google.Spreadsheet.deleteProtectedRange", params);
->>>>>>> 26e2ddef
       }
     }
   }
