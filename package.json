{
  "name": "ts-rpa",
  "version": "0.0.1-rc.10",
  "description": "npm install -g ts-node",
  "main": "dist/index.js",
  "files": [
    "dist/**/*",
    "src/**/*.ts"
  ],
  "bin": {
    "ts-rpa": "dist/bin.js"
  },
  "scripts": {
    "start": "ts-node src/sample.ts",
    "bin": "ts-node src/bin.ts",
    "build": "rimraf ./dist && require-self && tsc",
    "prepare": "npm run build",
    "lint": "eslint '+(src|tests)/**' --ext .ts",
    "fix": "eslint '+(src|tests)/**' --ext .ts --fix",
    "coverage": "codecov",
    "test": "jest"
  },
  "jest": {
    "testPathIgnorePatterns": [
      "./dist/",
      "./node_modules/",
      "./coverage/"
    ],
    "transform": {
      "^.+\\.(t|j)sx?$": "ts-jest"
    },
    "testRegex": "/tests/.*\\.spec\\.(ts|js)$",
    "moduleFileExtensions": [
      "ts",
      "js"
    ],
    "coverageDirectory": "./coverage/",
    "collectCoverage": true,
    "collectCoverageFrom": [
      "src/**/*.ts?(x)"
    ],
    "globals": {
      "ts-jest": {
        "tsConfig": "tsconfig.json"
      }
    }
  },
  "pre-commit": [
    "lint"
  ],
  "author": "",
  "license": "ISC",
  "dependencies": {
    "@types/node": "^11.11.1",
<<<<<<< HEAD
    "googleapis": "^39.2.0",
    "googleapis-common": "^0.7.2",
=======
    "commander": "^2.20.0",
>>>>>>> eec2c3cb
    "log4js": "^4.0.2",
    "pkginfo": "^0.4.1",
    "require-self": "^0.2.1",
    "rimraf": "^2.6.3",
    "selenium-webdriver": "^4.0.0-alpha.1",
    "typescript": "^3.3.3333"
  },
  "devDependencies": {
    "@types/jest": "^24.0.11",
    "@typescript-eslint/eslint-plugin": "^1.7.0",
    "@typescript-eslint/parser": "^1.7.0",
    "codecov": "^3.3.0",
    "eslint": "^5.16.0",
    "eslint-config-airbnb-base": "^13.1.0",
    "eslint-config-prettier": "^4.1.0",
    "eslint-import-resolver-typescript": "^1.1.1",
    "eslint-plugin-import": "^2.17.2",
    "eslint-plugin-jest": "^22.5.1",
    "eslint-plugin-prettier": "^3.0.1",
    "jest": "^24.7.1",
    "pre-commit": "^1.2.2",
    "prettier": "^1.17.0",
    "ts-jest": "^24.0.1",
    "ts-node": "^8.0.3"
  },
  "repository": {
    "type": "git",
    "url": "git+https://github.com/ca-rpa/ts-rpa.git"
  },
  "bugs": {
    "url": "https://github.com/ca-rpa/ts-rpa/issues"
  },
  "homepage": "https://github.com/ca-rpa/ts-rpa#readme"
}<|MERGE_RESOLUTION|>--- conflicted
+++ resolved
@@ -52,12 +52,9 @@
   "license": "ISC",
   "dependencies": {
     "@types/node": "^11.11.1",
-<<<<<<< HEAD
+    "commander": "^2.20.0",
     "googleapis": "^39.2.0",
     "googleapis-common": "^0.7.2",
-=======
-    "commander": "^2.20.0",
->>>>>>> eec2c3cb
     "log4js": "^4.0.2",
     "pkginfo": "^0.4.1",
     "require-self": "^0.2.1",
